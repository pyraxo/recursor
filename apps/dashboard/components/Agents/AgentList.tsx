--- conflicted
+++ resolved
@@ -7,15 +7,9 @@
   const stacks = useQuery(api.agents.listStacks);
   if (!stacks) return <div className="text-muted-foreground">Loading...</div>;
   return (
-<<<<<<< HEAD
-    <div style={{ display: "grid", gap: 4 }}>
+    <div className="space-y-2">
       {stacks.map((s: any) => (
-        <button
-=======
-    <div className="space-y-2">
-      {stacks.map((s) => (
         <Button
->>>>>>> 45d65f78
           key={s._id}
           variant="outline"
           className="w-full justify-start text-left h-auto py-3"
