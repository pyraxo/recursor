--- conflicted
+++ resolved
@@ -42,31 +42,16 @@
   }
 
   const getStackName = (stackId: string) => {
-    const stack = stacks.find((s) => s._id === stackId);
+    const stack = stacks.find((s: any) => s._id === stackId);
     return stack?.participant_name || "Unknown";
   };
 
   return (
-<<<<<<< HEAD
-    <div style={{ display: "grid", gap: 8 }}>
-      {traces.map((t: any) => (
-        <div
-          key={t._id}
-          style={{ padding: 8, border: "1px solid #333", borderRadius: 6 }}
-        >
-          <div style={{ fontSize: 12, opacity: 0.7 }}>
-            {new Date(t.timestamp).toLocaleTimeString()}
-          </div>
-          <div style={{ fontWeight: 600 }}>{t.agent_type}</div>
-          <div style={{ whiteSpace: "pre-wrap" }}>{t.thought}</div>
-          <div style={{ fontSize: 12, opacity: 0.7 }}>action: {t.action}</div>
-        </div>
-=======
     <div
       ref={containerRef}
       className="space-y-2 max-h-[calc(100vh-220px)] overflow-y-auto pr-2"
     >
-      {traces.map((t) => (
+      {traces.map((t: any) => (
         <Card key={t._id} className="hover:bg-accent/30 transition-colors">
           <CardContent className="p-3">
             <div className="space-y-1.5">
@@ -109,7 +94,6 @@
             </div>
           </CardContent>
         </Card>
->>>>>>> 45d65f78
       ))}
     </div>
   );
