"use client";

import { api } from "@recursor/convex/_generated/api";
import {
  Card,
  CardContent,
  CardDescription,
  CardHeader,
  CardTitle,
} from "@repo/ui/components/card";
import {
  Table,
  TableBody,
  TableCell,
  TableHead,
  TableHeader,
  TableRow,
} from "@repo/ui/components/table";
import { useQuery } from "convex/react";
import { useMemo } from "react";

interface TeamScore {
  name: string;
  overall: number;
  technical: number;
  execution: number;
  polish: number;
  wow: number;
}

export function LeaderboardTable() {
  const hasJudgingAPI = api && 'judging' in api;
  const leaderboard = hasJudgingAPI ? useQuery(api.judging.getLeaderboard) : null;

  const teamScores = useMemo(() => {
    if (!leaderboard) return [];

    const scores: TeamScore[] = leaderboard.map((entry: any) => ({
      name: entry.name,
      overall: Math.floor(entry.total_score / 4),
      technical: entry.technical_merit,
      execution: entry.execution,
      polish: entry.polish,
      wow: entry.wow_factor,
    }));

    return scores;
  }, [leaderboard]);

  if (!hasJudgingAPI || leaderboard === undefined || leaderboard === null) {
    return (
<<<<<<< HEAD
      <Card>
        <CardContent>
          <div className="text-muted-foreground text-center py-8">
            Loading leaderboard...
          </div>
        </CardContent>
      </Card>
=======
      <div className="pixel-panel">
        <div className="text-center py-12">
          <div className="text-[var(--foreground)] font-mono text-lg mb-4">
            ⏱️ Judging System Initializing
          </div>
          <div className="text-[var(--foreground)]/60 font-mono text-sm">
            Judges will begin evaluating teams soon.
          </div>
          <div className="text-[var(--foreground)]/40 font-mono text-xs mt-2">
            Auto-judging runs every 5 minutes
          </div>
        </div>
      </div>
>>>>>>> ae63f956
    );
  }

  if (teamScores.length === 0) {
    return (
<<<<<<< HEAD
      <Card>
        <CardContent>
          <div className="text-muted-foreground text-center py-8">
            No teams to display yet
          </div>
        </CardContent>
      </Card>
=======
      <div className="pixel-panel">
        <div className="text-center py-12">
          <div className="text-[var(--foreground)] font-mono text-lg mb-4">
            📊 Waiting for Teams to Build
          </div>
          <div className="text-[var(--foreground)]/60 font-mono text-sm">
            No teams have artifacts to judge yet.
          </div>
          <div className="text-[var(--foreground)]/40 font-mono text-xs mt-2">
            Teams need to create artifacts before judging can begin
          </div>
        </div>
      </div>
>>>>>>> ae63f956
    );
  }

  return (
    <Card>
      <CardHeader>
        <CardTitle className="text-xl">Leaderboard</CardTitle>
        <CardDescription>Team rankings and scores</CardDescription>
      </CardHeader>
      <CardContent>
        <div className="overflow-x-auto">
          <div className="overflow-hidden rounded-md border">
            <Table>
              <TableHeader>
                <TableRow>
                  <TableHead className="text-left uppercase text-xs">
                    Rank
                  </TableHead>
                  <TableHead className="text-left uppercase text-xs">
                    Team
                  </TableHead>
                  <TableHead className="text-right uppercase text-xs">
                    Overall
                  </TableHead>
                  <TableHead className="text-right uppercase text-xs">
                    Tech
                  </TableHead>
                  <TableHead className="text-right uppercase text-xs">
                    Exec
                  </TableHead>
                  <TableHead className="text-right uppercase text-xs">
                    Polish
                  </TableHead>
                  <TableHead className="text-right uppercase text-xs">
                    Wow
                  </TableHead>
                </TableRow>
              </TableHeader>
              <TableBody>
                {teamScores.map((team, index) => (
                  <TableRow key={team.name}>
                    <TableCell className="font-bold">
                      {index === 0 && <span>🥇</span>}
                      {index === 1 && <span>🥈</span>}
                      {index === 2 && <span>🥉</span>}
                      {index > 2 && (
                        <span className="text-muted-foreground">
                          #{index + 1}
                        </span>
                      )}
                    </TableCell>
                    <TableCell>{team.name}</TableCell>
                    <TableCell className="text-right font-bold tabular-nums">
                      {team.overall}
                    </TableCell>
                    <TableCell className="text-right text-muted-foreground tabular-nums">
                      {team.technical}
                    </TableCell>
                    <TableCell className="text-right text-muted-foreground tabular-nums">
                      {team.execution}
                    </TableCell>
                    <TableCell className="text-right text-muted-foreground tabular-nums">
                      {team.polish}
                    </TableCell>
                    <TableCell className="text-right text-muted-foreground tabular-nums">
                      {team.wow}
                    </TableCell>
                  </TableRow>
                ))}
              </TableBody>
            </Table>
          </div>
        </div>
      </CardContent>
    </Card>
  );
}<|MERGE_RESOLUTION|>--- conflicted
+++ resolved
@@ -49,15 +49,6 @@
 
   if (!hasJudgingAPI || leaderboard === undefined || leaderboard === null) {
     return (
-<<<<<<< HEAD
-      <Card>
-        <CardContent>
-          <div className="text-muted-foreground text-center py-8">
-            Loading leaderboard...
-          </div>
-        </CardContent>
-      </Card>
-=======
       <div className="pixel-panel">
         <div className="text-center py-12">
           <div className="text-[var(--foreground)] font-mono text-lg mb-4">
@@ -71,21 +62,11 @@
           </div>
         </div>
       </div>
->>>>>>> ae63f956
     );
   }
 
   if (teamScores.length === 0) {
     return (
-<<<<<<< HEAD
-      <Card>
-        <CardContent>
-          <div className="text-muted-foreground text-center py-8">
-            No teams to display yet
-          </div>
-        </CardContent>
-      </Card>
-=======
       <div className="pixel-panel">
         <div className="text-center py-12">
           <div className="text-[var(--foreground)] font-mono text-lg mb-4">
@@ -99,7 +80,6 @@
           </div>
         </div>
       </div>
->>>>>>> ae63f956
     );
   }
 
