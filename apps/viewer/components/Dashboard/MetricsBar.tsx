"use client";

import { api } from "@recursor/convex/_generated/api";
import {
  Card,
  CardDescription,
  CardHeader,
  CardTitle,
} from "@repo/ui/components/card";
import { useQuery } from "convex/react";

export function MetricsBar() {
  const stacks = useQuery(api.agents.listStacks);

  const elapsedTime = () => {
    if (!stacks || stacks.length === 0) return "00:00:00";

    const earliest = Math.min(...stacks.map((s) => s.created_at));
    const elapsed = Date.now() - earliest;

    const hours = Math.floor(elapsed / (1000 * 60 * 60));
    const minutes = Math.floor((elapsed % (1000 * 60 * 60)) / (1000 * 60));
    const seconds = Math.floor((elapsed % (1000 * 60)) / 1000);

    return `${hours.toString().padStart(2, "0")}:${minutes.toString().padStart(2, "0")}:${seconds.toString().padStart(2, "0")}`;
  };

  const activeAgents = stacks ? stacks.length * 4 : 0;
<<<<<<< HEAD

  const mockIterations = stacks
    ? stacks.length * Math.floor(Math.random() * 50 + 20)
    : 0;

  return (
    <div className="grid gap-4 sm:grid-cols-2 lg:grid-cols-3">
      <Card>
        <CardHeader>
          <CardDescription>Elapsed Time</CardDescription>
          <CardTitle className="text-3xl tabular-nums">
            {elapsedTime()}
          </CardTitle>
        </CardHeader>
      </Card>

      <Card>
        <CardHeader>
          <CardDescription>Total Iterations</CardDescription>
          <CardTitle className="text-3xl tabular-nums">
            {mockIterations}
          </CardTitle>
        </CardHeader>
      </Card>

      <Card>
        <CardHeader>
          <CardDescription>Active Agents</CardDescription>
          <CardTitle className="text-3xl tabular-nums">
            {activeAgents}
          </CardTitle>
        </CardHeader>
      </Card>
=======

  return (
    <div className="grid grid-cols-3 gap-4 mb-6">
      <div className="pixel-panel text-center">
        <div className="text-sm text-[var(--foreground)]/70 mb-1 font-mono uppercase">
          Elapsed Time
        </div>
        <div className="text-3xl font-mono font-bold text-[var(--accent-primary)] tabular-nums">
          {elapsedTime()}
        </div>
      </div>
      
      <div className="pixel-panel text-center">
        <div className="text-sm text-[var(--foreground)]/70 mb-1 font-mono uppercase">
          Total Iterations
        </div>
        <div className="text-3xl font-mono font-bold text-[var(--accent-secondary)] tabular-nums">
          0
        </div>
      </div>
      
      <div className="pixel-panel text-center">
        <div className="text-sm text-[var(--foreground)]/70 mb-1 font-mono uppercase">
          Active Agents
        </div>
        <div className="text-3xl font-mono font-bold text-[var(--accent-quaternary)] tabular-nums">
          {activeAgents}
        </div>
      </div>
>>>>>>> ae63f956
    </div>
  );
}<|MERGE_RESOLUTION|>--- conflicted
+++ resolved
@@ -26,41 +26,6 @@
   };
 
   const activeAgents = stacks ? stacks.length * 4 : 0;
-<<<<<<< HEAD
-
-  const mockIterations = stacks
-    ? stacks.length * Math.floor(Math.random() * 50 + 20)
-    : 0;
-
-  return (
-    <div className="grid gap-4 sm:grid-cols-2 lg:grid-cols-3">
-      <Card>
-        <CardHeader>
-          <CardDescription>Elapsed Time</CardDescription>
-          <CardTitle className="text-3xl tabular-nums">
-            {elapsedTime()}
-          </CardTitle>
-        </CardHeader>
-      </Card>
-
-      <Card>
-        <CardHeader>
-          <CardDescription>Total Iterations</CardDescription>
-          <CardTitle className="text-3xl tabular-nums">
-            {mockIterations}
-          </CardTitle>
-        </CardHeader>
-      </Card>
-
-      <Card>
-        <CardHeader>
-          <CardDescription>Active Agents</CardDescription>
-          <CardTitle className="text-3xl tabular-nums">
-            {activeAgents}
-          </CardTitle>
-        </CardHeader>
-      </Card>
-=======
 
   return (
     <div className="grid grid-cols-3 gap-4 mb-6">
@@ -90,7 +55,6 @@
           {activeAgents}
         </div>
       </div>
->>>>>>> ae63f956
     </div>
   );
 }