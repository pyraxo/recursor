"use client";

import { api } from "@recursor/convex/_generated/api";
import {
  Card,
  CardContent,
  CardDescription,
  CardHeader,
  CardTitle,
} from "@repo/ui/components/card";
import { useQuery } from "convex/react";
import { useMemo } from "react";
import { ACCENT_COLORS } from "../../lib/theme";

interface DataPoint {
  time: string;
  scores: { [teamName: string]: number };
}

export function ProgressChart() {
  const stacks = useQuery(api.agents.listStacks);
  const hasJudgingAPI = api && 'judging' in api;
  const leaderboard = hasJudgingAPI ? useQuery(api.judging.getLeaderboard) : null;

  const chartData = useMemo(() => {
    if (!stacks || stacks.length === 0) {
      return { data: [], colors: [] };
    }

    const colors = [
      ACCENT_COLORS.primary,
      ACCENT_COLORS.secondary,
      ACCENT_COLORS.tertiary,
      ACCENT_COLORS.quaternary,
      "#ff1493",
      "#00ffff",
      "#ff4500",
      "#7fff00",
    ];

    if (!leaderboard || leaderboard.length === 0) {
      const timePoints = 10;
      const data: DataPoint[] = [];

      for (let i = 0; i <= timePoints; i++) {
        const point: DataPoint = {
          time: `T+${i}h`,
          scores: {},
        };

        stacks.forEach((stack) => {
          point.scores[stack.participant_name] = 0;
        });

        data.push(point);
      }

      return { data, colors };
    }

    const now = Date.now();
    const oneHour = 60 * 60 * 1000;
    const timePoints = 10;
    const data: DataPoint[] = [];

    for (let i = 0; i <= timePoints; i++) {
      const point: DataPoint = {
        time: `T+${i}h`,
        scores: {},
      };

<<<<<<< HEAD
      stacks.forEach((stack, index) => {
        const baseScore = 40 + Math.random() * 20;
        const growth = (i / timePoints) * (30 + Math.random() * 30);
        const noise = (Math.random() - 0.5) * 10;
        point.scores[stack.participant_name] = Math.min(
          100,
          Math.max(0, baseScore + growth + noise)
        );
=======
      stacks.forEach((stack) => {
        const teamJudgment = leaderboard.find((j: any) => j.name === stack.participant_name);
        if (teamJudgment) {
          const score = Math.floor(teamJudgment.total_score / 4 * 10);
          const simulatedProgress = (i / timePoints) * score;
          point.scores[stack.participant_name] = Math.min(100, simulatedProgress);
        } else {
          point.scores[stack.participant_name] = 0;
        }
>>>>>>> ae63f956
      });

      data.push(point);
    }

    return { data, colors };
  }, [stacks, leaderboard]);

  if (!stacks || stacks.length === 0) {
    return (
      <Card>
        <CardContent>
          <div className="text-muted-foreground text-center py-8">
            No data to display yet
          </div>
        </CardContent>
      </Card>
    );
  }

  const teamNames = stacks.map((s) => s.participant_name);
  const maxScore = 100;
  const chartHeight = 300;
  const chartWidth = 800;

  return (
    <Card>
      <CardHeader>
        <CardTitle>Progress Over Time</CardTitle>
        <CardDescription>
          Team performance throughout the hackathon
        </CardDescription>
      </CardHeader>
      <CardContent>
        <div className="relative" style={{ height: chartHeight }}>
          <div className="overflow-x-auto">
            <svg
              width={chartWidth}
              height={chartHeight}
              className="border rounded-md"
            >
              <rect
                width={chartWidth}
                height={chartHeight}
                fill="var(--background)"
              />

              {[0, 25, 50, 75, 100].map((value) => {
                const y =
                  chartHeight - (value / maxScore) * (chartHeight - 40) - 20;
                return (
                  <g key={value}>
                    <line
                      x1={40}
                      y1={y}
                      x2={chartWidth - 20}
                      y2={y}
                      stroke="var(--border)"
                      strokeWidth="1"
                      strokeDasharray="4,4"
                      opacity="0.3"
                    />
                    <text
                      x={10}
                      y={y + 4}
                      fill="var(--muted-foreground)"
                      fontSize="10"
                      fontFamily="monospace"
                    >
                      {value}
                    </text>
                  </g>
                );
              })}

              {teamNames.map((teamName, teamIndex) => {
                const color =
                  chartData.colors[teamIndex % chartData.colors.length];
                const points = chartData.data
                  .map((point, i) => {
                    const x =
                      40 +
                      (i / (chartData.data.length - 1)) * (chartWidth - 60);
                    const score = point.scores[teamName] || 0;
                    const y =
                      chartHeight -
                      20 -
                      (score / maxScore) * (chartHeight - 40);
                    return `${x},${y}`;
                  })
                  .join(" ");

                return (
                  <g key={teamName}>
                    <polyline
                      points={points}
                      fill="none"
                      stroke={color}
                      strokeWidth="2"
                      strokeLinecap="round"
                      strokeLinejoin="round"
                    />
                    {chartData.data.map((point, i) => {
                      const x =
                        40 +
                        (i / (chartData.data.length - 1)) * (chartWidth - 60);
                      const score = point.scores[teamName] || 0;
                      const y =
                        chartHeight -
                        20 -
                        (score / maxScore) * (chartHeight - 40);
                      return (
                        <circle key={i} cx={x} cy={y} r={3} fill={color} />
                      );
                    })}
                  </g>
                );
              })}

              {chartData.data.map((point, i) => {
                const x =
                  40 + (i / (chartData.data.length - 1)) * (chartWidth - 60);
                return (
                  <text
                    key={i}
                    x={x}
                    y={chartHeight - 5}
                    fill="var(--muted-foreground)"
                    fontSize="9"
                    fontFamily="monospace"
                    textAnchor="middle"
                  >
                    {point.time}
                  </text>
                );
              })}
            </svg>
          </div>
        </div>
        <div className="mt-4 grid grid-cols-2 sm:grid-cols-4 gap-2">
          {teamNames.map((name, index) => (
            <div key={name} className="flex items-center gap-2 text-xs">
              <div
                className="w-3 h-3 rounded-full border-2"
                style={{
                  backgroundColor:
                    chartData.colors[index % chartData.colors.length],
                  borderColor:
                    chartData.colors[index % chartData.colors.length],
                }}
              />
              <span className="text-muted-foreground truncate">{name}</span>
            </div>
          ))}
        </div>
      </CardContent>
    </Card>
  );
}<|MERGE_RESOLUTION|>--- conflicted
+++ resolved
@@ -69,16 +69,6 @@
         scores: {},
       };
 
-<<<<<<< HEAD
-      stacks.forEach((stack, index) => {
-        const baseScore = 40 + Math.random() * 20;
-        const growth = (i / timePoints) * (30 + Math.random() * 30);
-        const noise = (Math.random() - 0.5) * 10;
-        point.scores[stack.participant_name] = Math.min(
-          100,
-          Math.max(0, baseScore + growth + noise)
-        );
-=======
       stacks.forEach((stack) => {
         const teamJudgment = leaderboard.find((j: any) => j.name === stack.participant_name);
         if (teamJudgment) {
@@ -88,7 +78,6 @@
         } else {
           point.scores[stack.participant_name] = 0;
         }
->>>>>>> ae63f956
       });
 
       data.push(point);
