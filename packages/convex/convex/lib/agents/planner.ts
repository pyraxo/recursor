--- conflicted
+++ resolved
@@ -10,11 +10,7 @@
   console.log(`[Planner] Executing for stack ${stackId}`);
 
   // 1. Load context
-<<<<<<< HEAD
-  const [stack, todos, projectIdea, agentState, userMessages] =
-=======
-  const [stack, initialTodos, projectIdea, agentState] =
->>>>>>> f27bee8d
+  const [stack, initialTodos, projectIdea, agentState, userMessages] =
     await Promise.all([
       ctx.runQuery(internal.agentExecution.getStackForExecution, { stackId }),
       ctx.runQuery(internal.agentExecution.getTodos, { stackId }),
