--- conflicted
+++ resolved
@@ -38,32 +38,9 @@
   // PRIORITY 2: Unread messages from other agent teams
   const hasUnreadMessages = messages && messages.length > 0;
 
-<<<<<<< HEAD
-  // NOTE: Broadcasts are DISABLED to reduce message spam
-  // PRIORITY 3: Broadcast requests from planner (DISABLED)
-  // const broadcastTodos = todos?.filter((t) =>
-  //   t.status === "pending" &&
-  //   (t.content.toLowerCase().includes("broadcast") ||
-  //    t.content.toLowerCase().includes("announce"))
-  // ) || [];
-  // const needsBroadcast = broadcastTodos.length > 0;
-
   if (!hasUnreadMessages) {
     console.log(`[Communicator] No communication needed`);
     return "Communicator idle: No messages to process";
-=======
-  // PRIORITY 3: Broadcast requests from planner
-  const broadcastTodos = todos?.filter((t) =>
-    t.status === "pending" &&
-    (t.content.toLowerCase().includes("broadcast") ||
-     t.content.toLowerCase().includes("announce"))
-  ) || [];
-  const needsBroadcast = broadcastTodos.length > 0;
-
-  if (!hasUnreadMessages && !needsBroadcast) {
-    console.log(`[Communicator] No communication needed`);
-    return "Communicator idle: No messages to process or broadcasts needed";
->>>>>>> 2c99d549
   }
 
   // 3. Build conversation for agent messages or broadcasts
@@ -122,33 +99,6 @@
     }
   }
 
-<<<<<<< HEAD
-  // NOTE: Broadcasts are DISABLED
-  // Handle broadcast todos from planner (DISABLED)
-  // if (needsBroadcast) {
-  //   const broadcastSummary = broadcastTodos
-  //     .map((t: any) => `- ${t.content}`)
-  //     .join("\n");
-  //
-  //   llmMessages.push({
-  //     role: "user",
-  //     content: `The planner has requested the following broadcasts:\n${broadcastSummary}\n\nCreate an appropriate broadcast message for the hackathon.`,
-  //   });
-  // }
-=======
-  // Handle broadcast todos from planner
-  if (needsBroadcast) {
-    const broadcastSummary = broadcastTodos
-      .map((t: any) => `- ${t.content}`)
-      .join("\n");
-
-    llmMessages.push({
-      role: "user",
-      content: `The planner has requested the following broadcasts:\n${broadcastSummary}\n\nCreate an appropriate broadcast message for the hackathon.`,
-    });
-  }
->>>>>>> 2c99d549
-
   // 4. Call LLM
   console.log(`[Communicator] Calling LLM`);
   const response = await llmProvider.chat(llmMessages, {
@@ -162,19 +112,9 @@
     "communicator"
   );
 
-<<<<<<< HEAD
-  // NOTE: Broadcasts are DISABLED - only respond to agent messages directly
-  // Send broadcast message (only for agent messages, NOT status updates)
   let messageSent = false;
   if (
     hasUnreadMessages ||
-=======
-  // Send broadcast message (only for agent messages or explicit broadcast requests)
-  let messageSent = false;
-  if (
-    hasUnreadMessages ||
-    needsBroadcast ||
->>>>>>> 2c99d549
     parsed.actions.some((a: any) => a.type === "send_message")
   ) {
     await ctx.runMutation(internal.messages.internalSend, {
@@ -197,31 +137,6 @@
     });
   }
 
-<<<<<<< HEAD
-  // NOTE: Broadcasts are DISABLED
-  // Mark broadcast todos as completed (DISABLED)
-  // if (needsBroadcast) {
-  //   for (const todo of broadcastTodos) {
-  //     await ctx.runMutation(internal.todos.internalUpdateStatus, {
-  //       todoId: todo._id,
-  //       status: "completed",
-  //     });
-  //     console.log(`[Communicator] Completed broadcast todo: ${todo.content}`);
-  //   }
-  // }
-=======
-  // Mark broadcast todos as completed
-  if (needsBroadcast) {
-    for (const todo of broadcastTodos) {
-      await ctx.runMutation(internal.todos.internalUpdateStatus, {
-        todoId: todo._id,
-        status: "completed",
-      });
-      console.log(`[Communicator] Completed broadcast todo: ${todo.content}`);
-    }
-  }
->>>>>>> 2c99d549
-
   // 6. Update communicator memory
   await ctx.runMutation(internal.agentExecution.updateAgentMemory, {
     stackId,
@@ -238,10 +153,6 @@
     result: {
       agentMessagesProcessed: messages?.length || 0,
       messageSent,
-<<<<<<< HEAD
-=======
-      broadcastsSent: needsBroadcast ? broadcastTodos.length : 0,
->>>>>>> 2c99d549
     },
   });
 
