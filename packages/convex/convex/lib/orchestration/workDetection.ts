/**
 * Work Detection System
 *
 * This module implements intelligent work detection for each agent type.
 * It analyzes the current state and determines which agents have work to do,
 * their priority levels, and any dependencies between them.
 *
 * Key principles:
 * - Need-based execution (not time-based)
 * - Priority-aware scheduling
 * - Dependency tracking
 * - Efficient caching
 */

import { ActionCtx } from "../../_generated/server";
import { Id } from "../../_generated/dataModel";
import { internal } from "../../_generated/api";
import type {
  AgentWorkStatus,
  WorkStatus,
  WorkDetectionContext,
  AgentType,
} from "./types";

/**
 * Cache duration for work detection results (5 seconds)
 */
const CACHE_DURATION_MS = 5000;

/**
 * Time thresholds for periodic checks (3 minutes)
 */
const PERIODIC_CHECK_INTERVAL = 180000;

/**
 * Main entry point: Detect work for all agents in a stack
 */
export async function detectWorkForAgents(
  ctx: ActionCtx,
  stackId: Id<"agent_stacks">
): Promise<WorkStatus> {
  // Check cache first
  const cached = await checkCache(ctx, stackId);
  if (cached) {
    console.log(`[WorkDetection] Using cached result for stack ${stackId}`);
    return cached;
  }

  // Fetch all required data in parallel
  const context = await fetchWorkDetectionContext(ctx, stackId);

  // Detect work for each agent type
  const workStatus: WorkStatus = {
    stackId,
    planner: detectPlannerWork(context),
    builder: detectBuilderWork(context),
    communicator: detectCommunicatorWork(context),
    reviewer: detectReviewerWork(context),
    computedAt: Date.now(),
  };

  // Cache the result
  await cacheWorkStatus(ctx, workStatus);

  return workStatus;
}

/**
 * Fetch all data needed for work detection in parallel
 */
async function fetchWorkDetectionContext(
  ctx: ActionCtx,
  stackId: Id<"agent_stacks">
): Promise<WorkDetectionContext> {
  const [stack, todos, messages, artifacts, projectIdea, agentStates, userMessages] =
    await Promise.all([
      ctx.runQuery(internal.agentExecution.getStackForExecution, { stackId }),
      ctx.runQuery(internal.agentExecution.getTodos, { stackId }),
      ctx.runQuery(internal.messages.getUnreadForStack, { stackId }),
      ctx.runQuery(internal.artifacts.internalGetLatest, { stackId }),
      ctx.runQuery(internal.agentExecution.getProjectIdea, { stackId }),
      ctx.runQuery(internal.agentExecution.getAgentExecutionStates, {
        stackId,
      }),
      ctx.runQuery(internal.userMessages.internalGetUnprocessed, {
        team_id: stackId,
      }),
    ]);

  return {
    stack,
    todos: todos || [],
    messages: messages || [],
    artifacts,
    projectIdea,
    agentStates: agentStates || [],
    userMessages: userMessages || [],
  };
}

/**
 * Planner Work Detection
 *
 * The planner needs to run when:
 * 1. No project idea exists (highest priority)
 * 2. No pending todos (need new tasks)
 * 3. Reviewer has recommendations
 * 4. User messages need strategic planning (e.g., feature requests, project changes)
 * 5. Periodic planning time (every 5 minutes)
 */
export function detectPlannerWork(
  context: WorkDetectionContext
): AgentWorkStatus {
  const { todos, projectIdea, agentStates, userMessages } = context;

  // Priority 1: No project idea
  if (!projectIdea) {
    return {
      hasWork: true,
      priority: 10,
      reason: "No project idea - need initial planning",
      dependencies: [],
    };
  }

  // Priority 2: No pending todos
  const pendingTodos = todos.filter((t) => t.status === "pending");
  if (pendingTodos.length === 0) {
    return {
      hasWork: true,
      priority: 9,
      reason: "No pending todos - need new tasks",
      dependencies: [],
    };
  }

  // Priority 3: Reviewer recommendations available
  const plannerState = agentStates.find(
    (s: any) => s.agentType === "planner"
  );
  const reviewerRecommendations =
    plannerState?.memory?.reviewer_recommendations || [];
  if (reviewerRecommendations.length > 0) {
    return {
      hasWork: true,
      priority: 8,
      reason: `${reviewerRecommendations.length} reviewer recommendations to incorporate`,
      dependencies: [],
    };
  }

  // Priority 4: User messages that might need strategic planning
  // (e.g., feature requests, major changes - not just simple questions)
  // Check if messages contain strategic keywords
  const strategicUserMessages = userMessages.filter((msg: any) => {
    const content = msg.content.toLowerCase();
    return (
      content.includes("feature") ||
      content.includes("add") ||
      content.includes("change project") ||
      content.includes("different") ||
      content.includes("instead") ||
      content.includes("modify") ||
      content.length > 100 // Longer messages might be strategic
    );
  });
  if (strategicUserMessages.length > 0) {
    return {
      hasWork: true,
      priority: 7,
      reason: `${strategicUserMessages.length} user message(s) need strategic planning`,
      dependencies: [],
    };
  }

  // Priority 5: Periodic planning check (reduced frequency since communicator handles user messages)
  const lastPlanningTime =
    plannerState?.memory?.last_planning_time || context.stack?.created_at || 0;
  const timeSinceLastPlanning = Date.now() - lastPlanningTime;
  const PLANNER_PERIODIC_INTERVAL = 300000; // 5 minutes (longer than before)
  if (timeSinceLastPlanning > PLANNER_PERIODIC_INTERVAL) {
    return {
      hasWork: true,
      priority: 4,
      reason: `Periodic planning check (${Math.floor(timeSinceLastPlanning / 60000)} min since last planning)`,
      dependencies: [],
    };
  }

  // No work needed
  return {
    hasWork: false,
    priority: 0,
    reason: "No planning needed - todos exist and recent planning",
    dependencies: [],
  };
}

/**
 * Builder Work Detection
 *
 * The builder needs to run when:
 * 1. Pending todos exist
 * 2. Planner has just created new todos (dependency)
 */
export function detectBuilderWork(
  context: WorkDetectionContext
): AgentWorkStatus {
  const { todos } = context;

  // Find high-priority pending todos
  const pendingTodos = todos.filter(
    (t) => t.status === "pending" && (t.priority || 0) > 0
  );

  if (pendingTodos.length === 0) {
    return {
      hasWork: false,
      priority: 0,
      reason: "No pending todos to execute",
      dependencies: [],
    };
  }

  // Calculate priority based on number and urgency of todos
  const highPriorityCount = pendingTodos.filter((t) => t.priority >= 3).length;
  const priority = highPriorityCount > 0 ? 8 : 6;

  return {
    hasWork: true,
    priority,
    reason: `${pendingTodos.length} pending todos (${highPriorityCount} high priority)`,
    dependencies: [], // Can run in parallel with planner
  };
}

/**
 * Communicator Work Detection
 *
 * The communicator needs to run when:
 * 1. Unprocessed user messages exist (HIGHEST PRIORITY - respond one at a time)
 * 2. Unread agent messages exist
<<<<<<< HEAD
 *
 * NOTE: Broadcasts are currently DISABLED to reduce message spam
=======
 * 3. Planner has requested a broadcast (via todo)
>>>>>>> 2c99d549
 */
export function detectCommunicatorWork(
  context: WorkDetectionContext
): AgentWorkStatus {
  const { messages, agentStates, userMessages, todos } = context;

  // Priority 1: Unprocessed user messages (respond one at a time, like a chatroom)
  if (userMessages.length > 0) {
<<<<<<< HEAD
    return {
      hasWork: true,
      priority: 10, // Highest priority - users are waiting
      reason: `${userMessages.length} user message(s) to respond to (processing one at a time)`,
=======
    return {
      hasWork: true,
      priority: 10, // Highest priority - users are waiting
      reason: `${userMessages.length} user message(s) to respond to (processing one at a time)`,
      dependencies: [],
    };
  }

  // Priority 2: Unread agent messages from other teams
  const unreadMessages = messages.filter((m: any) => !m.read_at);
  if (unreadMessages.length > 0) {
    return {
      hasWork: true,
      priority: 7,
      reason: `${unreadMessages.length} unread messages from other teams`,
>>>>>>> 2c99d549
      dependencies: [],
    };
  }

<<<<<<< HEAD
  // Priority 2: Unread agent messages from other teams
  const unreadMessages = messages.filter((m: any) => !m.read_at);
  if (unreadMessages.length > 0) {
    return {
      hasWork: true,
      priority: 7,
      reason: `${unreadMessages.length} unread messages from other teams`,
=======
  // Priority 3: Planner requested a broadcast (check for broadcast todos)
  const broadcastTodos = todos.filter(
    (t: any) =>
      t.status === "pending" &&
      (t.content.toLowerCase().includes("broadcast") ||
        t.content.toLowerCase().includes("announce"))
  );
  if (broadcastTodos.length > 0) {
    return {
      hasWork: true,
      priority: 6,
      reason: `${broadcastTodos.length} broadcast request(s) from planner`,
>>>>>>> 2c99d549
      dependencies: [],
    };
  }

  // NOTE: Broadcasts are DISABLED - commenting out to reduce spam
  // Priority 3: Planner requested a broadcast (check for broadcast todos)
  // const broadcastTodos = todos.filter(
  //   (t: any) =>
  //     t.status === "pending" &&
  //     (t.content.toLowerCase().includes("broadcast") ||
  //       t.content.toLowerCase().includes("announce"))
  // );
  // if (broadcastTodos.length > 0) {
  //   return {
  //     hasWork: true,
  //     priority: 6,
  //     reason: `${broadcastTodos.length} broadcast request(s) from planner`,
  //     dependencies: [],
  //   };
  // }

  // No work needed
  return {
    hasWork: false,
    priority: 0,
<<<<<<< HEAD
    reason: "No messages to process",
=======
    reason: "No messages to process or broadcasts needed",
>>>>>>> 2c99d549
    dependencies: [],
  };
}

/**
 * Reviewer Work Detection
 *
 * The reviewer needs to run when:
 * 1. Multiple todos completed since last review
 * 2. New artifact created
 * 3. Periodic review check (every 3 minutes)
 */
export function detectReviewerWork(
  context: WorkDetectionContext
): AgentWorkStatus {
  const { todos, artifacts, agentStates } = context;

  const reviewerState = agentStates.find(
    (s: any) => s.agentType === "reviewer"
  );
  const lastReviewTime = reviewerState?.memory?.last_review_time || 0;

  // Priority 1: Multiple completed todos since last review
  const completedSinceReview = todos.filter(
    (t) =>
      t.status === "completed" && (t.completed_at || 0) > lastReviewTime
  );

  if (completedSinceReview.length >= 2) {
    return {
      hasWork: true,
      priority: 6,
      reason: `${completedSinceReview.length} todos completed since last review`,
      dependencies: [], // Should run after builder completes
    };
  }

  // Priority 2: New artifact created
  if (artifacts && artifacts.created_at > lastReviewTime) {
    return {
      hasWork: true,
      priority: 6,
      reason: "New artifact created - needs review",
      dependencies: [], // Should run after builder
    };
  }

  // Priority 3: Periodic review
  const timeSinceReview = Date.now() - lastReviewTime;
  if (timeSinceReview > PERIODIC_CHECK_INTERVAL) {
    return {
      hasWork: true,
      priority: 4,
      reason: `Periodic review check (${Math.floor(timeSinceReview / 60000)} min since last review)`,
      dependencies: [],
    };
  }

  // No work needed
  return {
    hasWork: false,
    priority: 0,
    reason: "No significant progress to review yet",
    dependencies: [],
  };
}

/**
 * Check if we have a valid cached work status
 */
async function checkCache(
  ctx: ActionCtx,
  stackId: Id<"agent_stacks">
): Promise<WorkStatus | null> {
  const cached = await ctx.runQuery(
    internal.orchestration.getCachedWorkStatus,
    { stackId }
  );

  if (!cached) return null;

  // Check if cache is still valid
  const now = Date.now();
  if (now > cached.valid_until) {
    return null;
  }

  // Reconstruct WorkStatus from cache
  return {
    stackId,
    planner: {
      hasWork: cached.planner_has_work,
      priority: cached.planner_priority,
      reason: cached.planner_reason,
      dependencies: [],
    },
    builder: {
      hasWork: cached.builder_has_work,
      priority: cached.builder_priority,
      reason: cached.builder_reason,
      dependencies: [],
    },
    communicator: {
      hasWork: cached.communicator_has_work,
      priority: cached.communicator_priority,
      reason: cached.communicator_reason,
      dependencies: [],
    },
    reviewer: {
      hasWork: cached.reviewer_has_work,
      priority: cached.reviewer_priority,
      reason: cached.reviewer_reason,
      dependencies: [],
    },
    computedAt: cached.computed_at,
  };
}

/**
 * Cache work status for performance
 */
async function cacheWorkStatus(
  ctx: ActionCtx,
  workStatus: WorkStatus
): Promise<void> {
  await ctx.runMutation(internal.orchestration.cacheWorkStatus, {
    stackId: workStatus.stackId,
    planner_has_work: workStatus.planner.hasWork,
    planner_priority: workStatus.planner.priority,
    planner_reason: workStatus.planner.reason,
    builder_has_work: workStatus.builder.hasWork,
    builder_priority: workStatus.builder.priority,
    builder_reason: workStatus.builder.reason,
    communicator_has_work: workStatus.communicator.hasWork,
    communicator_priority: workStatus.communicator.priority,
    communicator_reason: workStatus.communicator.reason,
    reviewer_has_work: workStatus.reviewer.hasWork,
    reviewer_priority: workStatus.reviewer.priority,
    reviewer_reason: workStatus.reviewer.reason,
    computed_at: workStatus.computedAt,
    valid_until: workStatus.computedAt + CACHE_DURATION_MS,
  });
}<|MERGE_RESOLUTION|>--- conflicted
+++ resolved
@@ -240,12 +240,6 @@
  * The communicator needs to run when:
  * 1. Unprocessed user messages exist (HIGHEST PRIORITY - respond one at a time)
  * 2. Unread agent messages exist
-<<<<<<< HEAD
- *
- * NOTE: Broadcasts are currently DISABLED to reduce message spam
-=======
- * 3. Planner has requested a broadcast (via todo)
->>>>>>> 2c99d549
  */
 export function detectCommunicatorWork(
   context: WorkDetectionContext
@@ -254,12 +248,6 @@
 
   // Priority 1: Unprocessed user messages (respond one at a time, like a chatroom)
   if (userMessages.length > 0) {
-<<<<<<< HEAD
-    return {
-      hasWork: true,
-      priority: 10, // Highest priority - users are waiting
-      reason: `${userMessages.length} user message(s) to respond to (processing one at a time)`,
-=======
     return {
       hasWork: true,
       priority: 10, // Highest priority - users are waiting
@@ -275,63 +263,15 @@
       hasWork: true,
       priority: 7,
       reason: `${unreadMessages.length} unread messages from other teams`,
->>>>>>> 2c99d549
-      dependencies: [],
-    };
-  }
-
-<<<<<<< HEAD
-  // Priority 2: Unread agent messages from other teams
-  const unreadMessages = messages.filter((m: any) => !m.read_at);
-  if (unreadMessages.length > 0) {
-    return {
-      hasWork: true,
-      priority: 7,
-      reason: `${unreadMessages.length} unread messages from other teams`,
-=======
-  // Priority 3: Planner requested a broadcast (check for broadcast todos)
-  const broadcastTodos = todos.filter(
-    (t: any) =>
-      t.status === "pending" &&
-      (t.content.toLowerCase().includes("broadcast") ||
-        t.content.toLowerCase().includes("announce"))
-  );
-  if (broadcastTodos.length > 0) {
-    return {
-      hasWork: true,
-      priority: 6,
-      reason: `${broadcastTodos.length} broadcast request(s) from planner`,
->>>>>>> 2c99d549
-      dependencies: [],
-    };
-  }
-
-  // NOTE: Broadcasts are DISABLED - commenting out to reduce spam
-  // Priority 3: Planner requested a broadcast (check for broadcast todos)
-  // const broadcastTodos = todos.filter(
-  //   (t: any) =>
-  //     t.status === "pending" &&
-  //     (t.content.toLowerCase().includes("broadcast") ||
-  //       t.content.toLowerCase().includes("announce"))
-  // );
-  // if (broadcastTodos.length > 0) {
-  //   return {
-  //     hasWork: true,
-  //     priority: 6,
-  //     reason: `${broadcastTodos.length} broadcast request(s) from planner`,
-  //     dependencies: [],
-  //   };
-  // }
+      dependencies: [],
+    };
+  }
 
   // No work needed
   return {
     hasWork: false,
     priority: 0,
-<<<<<<< HEAD
     reason: "No messages to process",
-=======
-    reason: "No messages to process or broadcasts needed",
->>>>>>> 2c99d549
     dependencies: [],
   };
 }
